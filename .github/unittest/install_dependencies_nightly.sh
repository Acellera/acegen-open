# Upgrade pip
python -m pip install --upgrade pip

# Install dependencies
python -m pip install flake8 pytest pytest-cov hydra-core tqdm
python -m pip install torch torchvision
python -m pip install transformers promptsmiles torchrl rdkit==2023.3.3 MolScore # causal-conv1d>=1.4.0 mamba-ssm==1.2.2
<<<<<<< HEAD
python -m pip install deepsmiles selfies smi2sdf smi2svg # atomInSmiles safe
python -m pip install molbloom
=======
pip install deepsmiles selfies smi2sdf smi2svg safe-mol # atomInSmiles
>>>>>>> f11dc58c

# Verify installations
python -c "import transformers; print(transformers.__version__)"
python -c "import promptsmiles"
# python -c "import mamba_ssm; print('mamba-ssm:', mamba_ssm.__version__)"  # Assuming mamba-ssm imports as mamba

# Install local package
cd ../acegen-open
pip install -e .
pip uninstall --yes torchrl
pip uninstall --yes tensordict

# Install torchrl and tensordict nightly
cd ..
python -m pip install git+https://github.com/pytorch-labs/tensordict.git
git clone https://github.com/pytorch/rl.git
cd rl
python setup.py develop<|MERGE_RESOLUTION|>--- conflicted
+++ resolved
@@ -5,12 +5,7 @@
 python -m pip install flake8 pytest pytest-cov hydra-core tqdm
 python -m pip install torch torchvision
 python -m pip install transformers promptsmiles torchrl rdkit==2023.3.3 MolScore # causal-conv1d>=1.4.0 mamba-ssm==1.2.2
-<<<<<<< HEAD
-python -m pip install deepsmiles selfies smi2sdf smi2svg # atomInSmiles safe
-python -m pip install molbloom
-=======
 pip install deepsmiles selfies smi2sdf smi2svg safe-mol # atomInSmiles
->>>>>>> f11dc58c
 
 # Verify installations
 python -c "import transformers; print(transformers.__version__)"

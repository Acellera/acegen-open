#! /usr/bin/python3
import datetime
import json
import os
import random
import shutil
from pathlib import Path

import hydra
import numpy as np

import torch
import tqdm
import yaml

from acegen.models import adapt_state_dict, models
from acegen.rl_env import generate_complete_smiles, SMILESEnv
from acegen.scoring_functions import custom_scoring_functions, Task
from acegen.vocabulary import SMILESVocabulary
from omegaconf import OmegaConf, open_dict
from tensordict import TensorDict
from tensordict.utils import isin
from torch.distributions.kl import kl_divergence
from torchrl.data import (
    LazyTensorStorage,
    PrioritizedSampler,
    SamplerWithoutReplacement,
    TensorDictMaxValueWriter,
    TensorDictReplayBuffer,
)
from torchrl.envs import ExplorationType, InitTracker, TensorDictPrimer, TransformedEnv
from torchrl.objectives import ClipPPOLoss
from torchrl.objectives.value.advantages import GAE
from torchrl.record.loggers import get_logger


try:
    import molscore
    from molscore import MolScoreBenchmark
    from molscore.manager import MolScore

    _has_molscore = True
except ImportError as err:
    _has_molscore = False
    MOLSCORE_ERR = err


@hydra.main(
    config_path=".",
    config_name="config_denovo",
    version_base="1.2",
)
def main(cfg: "DictConfig"):

<<<<<<< HEAD
    # Set seeds
    seed = cfg.seed
    random.seed(int(seed))
    np.random.seed(int(seed))
    torch.manual_seed(int(seed))

    # Save config
    current_time = datetime.datetime.now()
    timestamp_str = current_time.strftime("%Y_%m_%d_%H%M%S")
    save_dir = f"{cfg.log_dir}/logs_{cfg.agent_name}_{timestamp_str}"
    os.makedirs(save_dir, exist_ok=True)
    with open(Path(save_dir) / "config.yaml", "w") as yaml_file:
        cfg_dict = OmegaConf.to_container(cfg, resolve=True)
        yaml.dump(cfg_dict, yaml_file, default_flow_style=False)

    # Define training task and run
    if cfg.get("molscore", None):

        if not _has_molscore:
            raise RuntimeError(
                "MolScore library not found. Unable to create a scoring function. "
                "To install MolScore, use: `pip install MolScore`"
            ) from MOLSCORE_ERR

        if cfg.molscore in MolScoreBenchmark.presets:
            MSB = MolScoreBenchmark(
                model_name=cfg.agent_name,
                model_parameters=dict(cfg),
                benchmark=cfg.molscore,
                budget=cfg.total_smiles,
                output_dir=os.path.abspath(save_dir),
                add_benchmark_dir=False,
                include=cfg.molscore_include,
            )
            for task in MSB:
=======
    if isinstance(cfg.seed, int):
        cfg.seed = [cfg.seed]

    for seed in cfg.seed:

        # Set seed
        random.seed(int(seed))
        np.random.seed(int(seed))
        torch.manual_seed(int(seed))

        # Define save_dir and save config
        current_time = datetime.datetime.now()
        timestamp_str = current_time.strftime("%Y_%m_%d_%H%M%S")
        os.chdir(os.path.dirname(__file__))
        save_dir = f"{cfg.log_dir}/logs_{cfg.agent_name}_{timestamp_str}"
        with open_dict(cfg):
            cfg.save_dir = save_dir
        os.makedirs(save_dir, exist_ok=True)
        with open(Path(save_dir) / "config.yaml", "w") as yaml_file:
            cfg_dict = OmegaConf.to_container(cfg, resolve=True)
            yaml.dump(cfg_dict, yaml_file, default_flow_style=False)

        # Define training task and run
        if cfg.get("molscore", None):

            if not _has_molscore:
                raise RuntimeError(
                    "MolScore library not found. Unable to create a scoring function. "
                    "To install MolScore, use: `pip install MolScore`"
                ) from MOLSCORE_ERR

            if cfg.molscore in MolScoreBenchmark.presets:
                MSB = MolScoreBenchmark(
                    model_name=cfg.agent_name,
                    model_parameters=dict(cfg),
                    benchmark=cfg.molscore,
                    budget=cfg.total_smiles,
                    output_dir=os.path.abspath(save_dir),
                    add_benchmark_dir=False,
                    include=cfg.molscore_include,
                )
                for task in MSB:
                    run_ppo(cfg, task)
            else:
                # Save molscore output. Also redirect output to save_dir
                cfg.molscore = shutil.copy(cfg.molscore, save_dir)
                data = json.load(open(cfg.molscore, "r"))
                json.dump(data, open(cfg.molscore, "w"), indent=4)
                task = MolScore(
                    model_name=cfg.agent_name,
                    task_config=cfg.molscore,
                    budget=cfg.total_smiles,
                    output_dir=os.path.abspath(save_dir),
                    add_run_dir=False,
                )
>>>>>>> 298dbee3
                run_ppo(cfg, task)
        elif cfg.get("custom_task", None):
            task = Task(
                name=cfg.custom_task,
                scoring_function=custom_scoring_functions[cfg.custom_task],
                budget=cfg.total_smiles,
                output_dir=save_dir,
            )
            run_ppo(cfg, task)
        else:
            raise ValueError("No scoring function specified.")


def run_ppo(cfg, task):

    # Get available device
    device = (
        torch.device("cuda:0") if torch.cuda.device_count() > 0 else torch.device("cpu")
    )

    # Get model and vocabulary checkpoints
    if cfg.model in models:
        (
            create_actor,
            create_critic,
            create_shared,
            voc_path,
            ckpt_path,
            tokenizer,
        ) = models[cfg.model](cfg)
    else:
        raise ValueError(f"Unknown model type: {cfg.model}")

    # Create vocabulary
    ####################################################################################################################

    vocabulary = SMILESVocabulary.load(voc_path, tokenizer=tokenizer)

    # Create models
    ####################################################################################################################

    # Create actor and critic networks
    if cfg.shared_nets:
        (
            actor_training,
            actor_inference,
            critic_training,
            critic_inference,
        ) = create_shared(vocabulary_size=len(vocabulary))
    else:
        actor_training, actor_inference = create_actor(len(vocabulary))
        critic_training, critic_inference = create_critic(len(vocabulary))

    # Load pretrained weights
    ckpt_path = cfg.get("model_weights", ckpt_path)
    ckpt = torch.load(ckpt_path, map_location=device)
    
    actor_inference.load_state_dict(
        adapt_state_dict(ckpt, actor_inference.state_dict())
    )

    actor_training.load_state_dict(adapt_state_dict(ckpt, actor_training.state_dict()))
    actor_inference = actor_inference.to(device)
    actor_training = actor_training.to(device)
    critic_training = critic_training.to(device)

    # Define prior
    prior, _ = create_actor(len(vocabulary))
    prior = prior.to(device)
    prior.load_state_dict(adapt_state_dict(ckpt, prior.state_dict()))

    # Create RL environment
    ####################################################################################################################

    rhs_primers = []
    # if rnn's, create a transform to populate initial tensordict with recurrent states equal to 0.0
    if cfg.shared_nets and hasattr(actor_training, "rnn_spec"):
        primers = actor_training.rnn_spec.expand(cfg.num_envs)
        rhs_primers = [TensorDictPrimer(primers)]
    elif hasattr(actor_training, "rnn_spec"):
        actor_primers = actor_training.rnn_spec.expand(cfg.num_envs)
        critic_primers = critic_training.rnn_spec.expand(cfg.num_envs)
        rhs_primers = [
            TensorDictPrimer(actor_primers),
            TensorDictPrimer(critic_primers),
        ]

    # Define environment kwargs
    env_kwargs = {
        "start_token": vocabulary.start_token_index,
        "end_token": vocabulary.end_token_index,
        "length_vocabulary": len(vocabulary),
        "batch_size": cfg.num_envs,
        "device": device,
    }

    # Define environment creation function
    def create_env_fn():
        """Create a single RL rl_env."""
        env = SMILESEnv(**env_kwargs)
        env = TransformedEnv(env)
        env.append_transform(InitTracker())
        for rhs_primer in rhs_primers:
            env.append_transform(rhs_primer)
        return env

    env = create_env_fn()

    # Create loss module
    ####################################################################################################################

    adv_module = GAE(
        gamma=cfg.gamma,
        lmbda=cfg.lmbda,
        value_network=critic_training,
        average_gae=False,
        shifted=True,
    )
    loss_module = ClipPPOLoss(
        actor=actor_training,
        critic=critic_training,
        critic_coef=cfg.critic_coef,
        entropy_coef=cfg.entropy_coef,
        clip_epsilon=cfg.ppo_clip,
        loss_critic_type="l2",
        normalize_advantage=True,
        reduction="none",
    )

    # Create data storage
    ####################################################################################################################

    mini_batch_size = cfg.num_envs + cfg.replay_batch_size * int(cfg.experience_replay)
    buffer = TensorDictReplayBuffer(
        storage=LazyTensorStorage(
            cfg.num_envs + cfg.replay_batch_size * int(cfg.experience_replay),
            device=device,
        ),
        sampler=SamplerWithoutReplacement(),
        batch_size=mini_batch_size,
        prefetch=4,
    )

    # Create replay buffer
    ####################################################################################################################

    storage = LazyTensorStorage(cfg.replay_buffer_size, device=device)
    experience_replay_buffer = TensorDictReplayBuffer(
        storage=storage,
        sampler=PrioritizedSampler(storage.max_size, alpha=0.9, beta=1.0),
        batch_size=cfg.replay_batch_size,
        writer=TensorDictMaxValueWriter(rank_key="priority"),
        priority_key="priority",
    )

    # Create Optimizer
    ####################################################################################################################

    optim = torch.optim.Adam(
        loss_module.parameters(),
        lr=cfg.lr,
        eps=cfg.eps,
        weight_decay=cfg.weight_decay,
    )

    # Create logger
    ####################################################################################################################

    logger = None
    if cfg.logger_backend:
        experiment_name = f"{cfg.agent_name}"
        try:
            experiment_name += f"_{task.configs.get('task')}"
        except AttributeError:
            experiment_name += "_custom_task"
        logger = get_logger(
            cfg.logger_backend,
            logger_name=cfg.save_dir,
            experiment_name=experiment_name,
            wandb_kwargs={
                "config": dict(cfg),
                "project": cfg.experiment_name,
                "group": cfg.agent_name,
                "reinit": True,
            },
        )

    # Training loop
    ####################################################################################################################

    total_done = 0
    kl_coef = cfg.kl_coef
    ppo_epochs = cfg.ppo_epochs
    max_grad_norm = cfg.max_grad_norm
    pbar = tqdm.tqdm(total=cfg.total_smiles)
    num_mini_batches = (cfg.num_envs + cfg.replay_batch_size) // mini_batch_size
    losses = TensorDict({}, batch_size=[cfg.ppo_epochs, num_mini_batches])

    while not task.finished:

        # Generate data
        data = generate_complete_smiles(
            policy_sample=actor_inference,
            policy_evaluate=actor_training,
            vocabulary=vocabulary,
            scoring_function=task,
            environment=env,
            prompt=cfg.get("prompt", None),
            promptsmiles=cfg.get("promptsmiles", None),
            promptsmiles_optimize=cfg.get("promptsmiles_optimize", True),
            promptsmiles_shuffle=cfg.get("promptsmiles_shuffle", True),
            promptsmiles_multi=cfg.get("promptsmiles_multi", False),
            promptsmiles_scan=cfg.get("promptsmiles_scan", False),
            remove_duplicates=True,
        )

        # Update progress bar
        data_next = data.get("next")
        done = data_next.get("done").squeeze(-1)
        pbar.update(done.sum().item())

        # Register smiles lengths and real rewards
        log_info = {}
        total_done += done.sum().item()
        episode_rewards = data_next["reward"][done]
        episode_length = (data_next["observation"] != 0.0).float().sum(-1).mean()
        if len(episode_rewards) > 0:
            log_info.update(
                {
                    "train/total_smiles": total_done,
                    "train/reward": episode_rewards.mean().item(),
                    "train/min_reward": episode_rewards.min().item(),
                    "train/max_reward": episode_rewards.max().item(),
                    "train/episode_length": episode_length.item(),
                }
            )

        # Get data to be potentially added to the replay buffer later
        replay_data = data.clone()

        for j in range(ppo_epochs):

            # Compute experience replay loss
            if (
                cfg.experience_replay
                and len(experience_replay_buffer) > cfg.replay_batch_size
            ):
                replay_batch = experience_replay_buffer.sample()
                replay_batch = replay_batch.exclude(
                    "_weight", "index", "priority", inplace=True
                )
                extended_data = torch.cat([data, replay_batch], dim=0)
            else:
                extended_data = data

            # Compute advantage
            with torch.no_grad():
                extended_data = adv_module(extended_data)

            # Add extended_data to PPO buffer
            buffer.extend(extended_data)

            for i, batch in enumerate(buffer):

                # PPO loss
                mask = batch.get("mask").squeeze(-1)
                loss = loss_module(batch)
                loss = loss.named_apply(
                    lambda name, value: (
                        (value * mask).mean()
                        if name.startswith("loss_")
                        else value
                        # (value * mask).sum(-1).mean(-1) if name.startswith("loss_") else value
                    ),
                    batch_size=[],
                )
                loss_sum = (
                    loss["loss_critic"] + loss["loss_objective"] + loss["loss_entropy"]
                )
                losses[j, i] = loss.select(
                    "loss_critic", "loss_entropy", "loss_objective"
                ).detach()

                # Add KL loss term
                with torch.no_grad():
                    prior_dist = prior.get_dist(batch)
                kl_div = kl_divergence(actor_training.get_dist(batch), prior_dist)
                kl_div = (kl_div * mask.squeeze()).sum(-1).mean(-1)
                loss_sum += kl_div * kl_coef
                losses[j, i] = TensorDict(
                    {"kl_div": kl_div.detach().item()}, batch_size=[]
                )

                # Update policy
                loss_sum.backward()
                torch.nn.utils.clip_grad_norm_(
                    loss_module.parameters(), max_norm=max_grad_norm
                )
                optim.step()
                optim.zero_grad()

        losses_mean = losses.apply(lambda x: x.float().mean(), batch_size=[])
        for key, value in losses_mean.items():
            log_info.update({f"train/{key}": value.item()})

        # Add new experiences to the replay buffer
        if cfg.experience_replay is True:

            # MaxValueWriter is not compatible with storages of more than one dimension.
            replay_data.batch_size = [replay_data.batch_size[0]]

            # Remove SMILES that are already in the replay buffer
            if len(experience_replay_buffer) > 0:
                is_duplicated = isin(
                    input=replay_data,
                    key="action",
                    reference=experience_replay_buffer[:],
                )
                replay_data = replay_data[~is_duplicated]

            # Add data to the replay buffer
            if len(replay_data) > 0:
                reward = replay_data.get(("next", "reward"))
                replay_data.set("priority", reward)
                experience_replay_buffer.extend(replay_data)

        if logger:
            for key, value in log_info.items():
                logger.log_scalar(key, value, step=total_done)


if __name__ == "__main__":
    main()<|MERGE_RESOLUTION|>--- conflicted
+++ resolved
@@ -52,43 +52,6 @@
 )
 def main(cfg: "DictConfig"):
 
-<<<<<<< HEAD
-    # Set seeds
-    seed = cfg.seed
-    random.seed(int(seed))
-    np.random.seed(int(seed))
-    torch.manual_seed(int(seed))
-
-    # Save config
-    current_time = datetime.datetime.now()
-    timestamp_str = current_time.strftime("%Y_%m_%d_%H%M%S")
-    save_dir = f"{cfg.log_dir}/logs_{cfg.agent_name}_{timestamp_str}"
-    os.makedirs(save_dir, exist_ok=True)
-    with open(Path(save_dir) / "config.yaml", "w") as yaml_file:
-        cfg_dict = OmegaConf.to_container(cfg, resolve=True)
-        yaml.dump(cfg_dict, yaml_file, default_flow_style=False)
-
-    # Define training task and run
-    if cfg.get("molscore", None):
-
-        if not _has_molscore:
-            raise RuntimeError(
-                "MolScore library not found. Unable to create a scoring function. "
-                "To install MolScore, use: `pip install MolScore`"
-            ) from MOLSCORE_ERR
-
-        if cfg.molscore in MolScoreBenchmark.presets:
-            MSB = MolScoreBenchmark(
-                model_name=cfg.agent_name,
-                model_parameters=dict(cfg),
-                benchmark=cfg.molscore,
-                budget=cfg.total_smiles,
-                output_dir=os.path.abspath(save_dir),
-                add_benchmark_dir=False,
-                include=cfg.molscore_include,
-            )
-            for task in MSB:
-=======
     if isinstance(cfg.seed, int):
         cfg.seed = [cfg.seed]
 
@@ -144,7 +107,6 @@
                     output_dir=os.path.abspath(save_dir),
                     add_run_dir=False,
                 )
->>>>>>> 298dbee3
                 run_ppo(cfg, task)
         elif cfg.get("custom_task", None):
             task = Task(

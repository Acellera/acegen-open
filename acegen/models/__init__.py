import logging
import tarfile
from importlib import resources
from pathlib import Path
from functools import partial

from acegen.models.gpt2 import (
    create_gpt2_actor,
    create_gpt2_actor_critic,
    create_gpt2_critic,
)
from acegen.models.gru import (
    create_gru_actor,
    create_gru_actor_critic,
    create_gru_critic,
)
from acegen.models.lstm import (
    create_lstm_actor,
    create_lstm_actor_critic,
    create_lstm_critic,
)
from acegen.models.utils import adapt_state_dict
from acegen.vocabulary.tokenizers import (
    SMILESTokenizer,
    SMILESTokenizer2,
    SMILESTokenizer3,
)

try:
    from clms.models.vocabulary import AsciiSMILESTokenizer
    from acegen.models.clms import (
        create_clm_actor,
        create_clm_actor_critic,
        create_clm_critic
    )
    clms_available = True
except: 
    print("CLMS models not available.")
    clms_available = False
    pass

def extract(path):
    """Extract tarfile if it exists."""
    if not path.exists():
        tar_path = path.with_suffix(".tar.gz")
        if tar_path.exists():
            logging.info("Extracting model checkpoint...")
            with tarfile.open(tar_path, "r:gz") as tar:
                tar.extractall()
                return path
        else:
            raise FileNotFoundError(f"File {path} not found.")
    else:
        return path

def gru_model_factory(*args, **kwargs):
    return (
        create_gru_actor, 
        create_gru_critic,
        create_gru_actor_critic,
        resources.files("acegen.priors") / "chembl_filtered_vocabulary.txt",
        resources.files("acegen.priors") / "gru_chembl_filtered.ckpt",
        SMILESTokenizer(),
<<<<<<< HEAD
    )

def lstm_model_factory(*args, **kwargs):
    return (
=======
    ),
    "gru_guacamol": (
        create_gru_actor,
        create_gru_critic,
        create_gru_actor_critic,
        resources.files("acegen.priors") / "gru_guacamol_vocabulary.ckpt",
        resources.files("acegen.priors") / "gru_guacamol.ckpt",
        SMILESTokenizer3(),
    ),
    "lstm": (
>>>>>>> 298dbee3
        create_lstm_actor,
        create_lstm_critic,
        create_lstm_actor_critic,
        resources.files("acegen.priors") / "chembl_vocabulary.txt",
        resources.files("acegen.priors") / "lstm_chembl.ckpt",
        SMILESTokenizer(),
    )

def gpt2_model_factory(*args, **kwargs):
    return (
        create_gpt2_actor,
        create_gpt2_critic,
        create_gpt2_actor_critic,
        resources.files("acegen.priors") / "enamine_real_vocabulary.txt",
        extract(resources.files("acegen.priors") / "gpt2_enamine_real.ckpt"),
        SMILESTokenizer2(),
    )

# Default models
models = {
    "gru": gru_model_factory,
    "lstm": lstm_model_factory,
    "gpt2": gpt2_model_factory,
}

# Add CLM models if available
if clms_available:
    def clm_model_factory(cfg, *args, **kwargs):
        return (
            partial(create_clm_actor, cfg),
            partial(create_clm_critic, cfg),
            partial(create_clm_actor_critic, cfg),
            resources.files("acegen.priors") / "ascii.pt",
            None,
            AsciiSMILESTokenizer(),
        )

    models["clm"] = clm_model_factory

    
<|MERGE_RESOLUTION|>--- conflicted
+++ resolved
@@ -61,23 +61,10 @@
         resources.files("acegen.priors") / "chembl_filtered_vocabulary.txt",
         resources.files("acegen.priors") / "gru_chembl_filtered.ckpt",
         SMILESTokenizer(),
-<<<<<<< HEAD
     )
 
 def lstm_model_factory(*args, **kwargs):
     return (
-=======
-    ),
-    "gru_guacamol": (
-        create_gru_actor,
-        create_gru_critic,
-        create_gru_actor_critic,
-        resources.files("acegen.priors") / "gru_guacamol_vocabulary.ckpt",
-        resources.files("acegen.priors") / "gru_guacamol.ckpt",
-        SMILESTokenizer3(),
-    ),
-    "lstm": (
->>>>>>> 298dbee3
         create_lstm_actor,
         create_lstm_critic,
         create_lstm_actor_critic,

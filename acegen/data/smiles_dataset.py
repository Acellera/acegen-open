--- conflicted
+++ resolved
@@ -12,17 +12,9 @@
 
 try:
     from molbloom import BloomFilter, CustomFilter
-<<<<<<< HEAD
     _has_molbloom = True
 except ImportError:
     _has_molbloom = False
-=======
-
-    _has_molbloom = True
-except ImportError:
-    _has_molbloom = False
-
->>>>>>> f67d3f09
 
 def load_dataset(file_path):
     """Reads a list of SMILES from file_path."""

<<<<<<< HEAD
__version__ = "1.0"
=======
from pathlib import Path

from acegen.models import (
    create_gpt2_actor,
    create_gpt2_actor_critic,
    create_gpt2_critic,
    create_gru_actor,
    create_gru_actor_critic,
    create_gru_critic,
    create_lstm_actor,
    create_lstm_actor_critic,
    create_lstm_critic,
)
>>>>>>> 7e9434fe
from acegen.rl_env.smiles_env import SMILESEnv
from acegen.vocabulary.tokenizers import SMILESTokenizer, SMILESTokenizer2
from acegen.vocabulary.vocabulary import SMILESVocabulary


model_mapping = {
    "gru": (
        create_gru_actor,  # create_actor_method
        create_gru_critic,  # create_critic_method
        create_gru_actor_critic,  # create_actor_critic_method (optional)
        Path(__file__).resolve().parent.parent
        / "priors"
        / "chembl_filtered_vocabulary.txt",  # vocabulary_file
        Path(__file__).resolve().parent.parent
        / "priors"
        / "gru_chembl_filtered.ckpt",  # weights_file
        SMILESTokenizer(),  # tokenizer (optional)
    ),
    "lstm": (
        create_lstm_actor,
        create_lstm_critic,
        create_lstm_actor_critic,
        Path(__file__).resolve().parent.parent / "priors" / "chembl_vocabulary.txt",
        Path(__file__).resolve().parent.parent / "priors" / "lstm_chembl.ckpt",
        SMILESTokenizer(),
    ),
    "gpt2": (
        create_gpt2_actor,
        create_gpt2_critic,
        create_gpt2_actor_critic,
        Path(__file__).resolve().parent.parent
        / "priors"
        / "enamine_real_vocabulary.txt",
        Path(__file__).resolve().parent.parent / "priors" / "gpt2_enamine_real.ckpt",
        SMILESTokenizer2(),
    ),
}<|MERGE_RESOLUTION|>--- conflicted
+++ resolved
@@ -1,6 +1,4 @@
-<<<<<<< HEAD
 __version__ = "1.0"
-=======
 from pathlib import Path
 
 from acegen.models import (
@@ -14,7 +12,6 @@
     create_lstm_actor_critic,
     create_lstm_critic,
 )
->>>>>>> 7e9434fe
 from acegen.rl_env.smiles_env import SMILESEnv
 from acegen.vocabulary.tokenizers import SMILESTokenizer, SMILESTokenizer2
 from acegen.vocabulary.vocabulary import SMILESVocabulary
